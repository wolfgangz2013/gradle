--- conflicted
+++ resolved
@@ -24,16 +24,6 @@
  * <b>Note:</b> The console output contains formatting characters.
  */
 abstract class AbstractConsoleFunctionalSpec extends AbstractIntegrationSpec {
-<<<<<<< HEAD
-    private static final String ESC = "\u001b"
-    private static final String CONTROL_SEQUENCE_START = "\u001B["
-    private static final String CONTROL_SEQUENCE_SEPARATOR = ";"
-    private static final String CONTROL_SEQUENCE_END = "m"
-    private static final String DEFAULT_TEXT = "0;39"
-
-    def setup() {
-        executer.withRichConsole()
-=======
     public final static String CONTROL_SEQUENCE_START = "\u001B["
     public final static String CONTROL_SEQUENCE_SEPARATOR = ";"
     public final static String CONTROL_SEQUENCE_END = "m"
@@ -41,7 +31,6 @@
 
     static String workInProgressLine(String plainText) {
         return boldOn() + plainText + reset()
->>>>>>> 43809e51
     }
 
     def setup() {
@@ -64,26 +53,11 @@
         return styledString
     }
 
-<<<<<<< HEAD
-    static String workInProgressLine(String plainText) {
-        return boldOn() + plainText + reset()
-    }
-
-=======
->>>>>>> 43809e51
     private static String boldOn() {
         "${CONTROL_SEQUENCE_START}1m"
     }
 
     private static String reset() {
-<<<<<<< HEAD
-        ansi("m")
-    }
-
-    private static String ansi(String command) {
-        "$ESC[${command}"
-=======
         "${CONTROL_SEQUENCE_START}m"
->>>>>>> 43809e51
     }
 }