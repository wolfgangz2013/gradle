--- conflicted
+++ resolved
@@ -48,12 +48,8 @@
 }
 
 ext {
-<<<<<<< HEAD
-    compatibilityBaselineVersion = '4.1-20170714074750+0000'
-=======
     acceptedViolations = AcceptedApiChanges.parse(project.file("src/changes/accepted-public-api-changes.json").text)
     compatibilityBaselineVersion = acceptedViolations.baseVersion.version
->>>>>>> 2b12c6b6
 }
 
 def ARTIFACT_TYPE = Attribute.of('artifactType', String)
